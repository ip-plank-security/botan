--- conflicted
+++ resolved
@@ -63,15 +63,11 @@
    std::chrono::nanoseconds max_time(nanoseconds_max);
    std::chrono::nanoseconds time_used(0);
 
-<<<<<<< HEAD
+   auto start = benchmark_clock::now();
+
    block_cipher->set_key(buf, block_cipher->MAXIMUM_KEYLENGTH);
 
-   while(nanoseconds_used < nanoseconds_max)
-=======
-   auto start = benchmark_clock::now();
-
    while(time_used < max_time)
->>>>>>> d5c7febf
       {
       block_cipher->encrypt_n(buf, buf, in_blocks);
       ++reps;
@@ -95,18 +91,14 @@
    {
    u64bit reps = 0;
 
-<<<<<<< HEAD
    stream_cipher->set_key(buf, stream_cipher->MAXIMUM_KEYLENGTH);
 
-   while(nanoseconds_used < nanoseconds_max)
-=======
    std::chrono::nanoseconds max_time(nanoseconds_max);
    std::chrono::nanoseconds time_used(0);
 
    auto start = benchmark_clock::now();
 
    while(time_used < max_time)
->>>>>>> d5c7febf
       {
       stream_cipher->encrypt(buf, buf_len);
       ++reps;
