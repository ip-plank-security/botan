/*
* Define useful compiler-specific macros
* (C) 2016 Jack Lloyd
*
* Botan is released under the Simplified BSD License (see license.txt)
*/

#ifndef BOTAN_UTIL_COMPILER_FLAGS_H_
#define BOTAN_UTIL_COMPILER_FLAGS_H_

<<<<<<< HEAD
=======
#include <botan/build.h>

/* Should we use GCC-style inline assembler? */
#if defined(BOTAN_BUILD_COMPILER_IS_GCC) || \
   defined(BOTAN_BUILD_COMPILER_IS_CLANG) || \
   defined(BOTAN_BUILD_COMPILER_IS_XLC) || \
   defined(BOTAN_BUILD_COMPILER_IS_SUN_STUDIO)

  #define BOTAN_USE_GCC_INLINE_ASM
#endif

>>>>>>> ad9608f0
/**
* Used to annotate API exports which are public and supported.
* These APIs will not be broken/removed unless strictly required for
* functionality or security, and only in new major versions.
* @param maj The major version this public API was released in
* @param min The minor version this public API was released in
*/
#define BOTAN_PUBLIC_API(maj,min) BOTAN_DLL

/**
* Used to annotate API exports which are public, but are now deprecated
* and which will be removed in a future major release.
*/
#define BOTAN_DEPRECATED_API(msg) BOTAN_DLL BOTAN_DEPRECATED(msg)

/**
* Used to annotate API exports which are public and can be used by
* applications if needed, but which are intentionally not documented,
* and which may change incompatibly in a future major version.
*/
#define BOTAN_UNSTABLE_API BOTAN_DLL

/**
* Used to annotate API exports which are exported but only for the
* purposes of testing. They should not be used by applications and
* may be removed or changed without notice.
*/
#define BOTAN_TEST_API BOTAN_DLL

/**
* Used to annotate API exports which are exported but only for the
* purposes of fuzzing. They should not be used by applications and
* may be removed or changed without notice.
*
* They are only exported if the fuzzers are being built
*/
#if defined(BOTAN_FUZZERS_ARE_BEING_BUILT)
  #define BOTAN_FUZZER_API BOTAN_DLL
#else
  #define BOTAN_FUZZER_API
#endif

/*
* Define BOTAN_COMPILER_HAS_BUILTIN
*/
#if defined(__has_builtin)
  #define BOTAN_COMPILER_HAS_BUILTIN(x) __has_builtin(x)
#else
  #define BOTAN_COMPILER_HAS_BUILTIN(x) 0
#endif

/*
* Define BOTAN_COMPILER_HAS_ATTRIBUTE
*/
#if defined(__has_attribute)
  #define BOTAN_COMPILER_HAS_ATTRIBUTE(x) __has_attribute(x)
  #define BOTAN_COMPILER_ATTRIBUTE(x) __attribute__((x))
#else
  #define BOTAN_COMPILER_HAS_ATTRIBUTE(x) 0
  #define BOTAN_COMPILER_ATTRIBUTE(x) /**/
#endif

/*
* Define BOTAN_FUNC_ISA
*/
#if BOTAN_COMPILER_HAS_ATTRIBUTE(target)
  #define BOTAN_FUNC_ISA(isa) BOTAN_COMPILER_ATTRIBUTE(target(isa))
#else
  #define BOTAN_FUNC_ISA(isa)
#endif

/*
* Define BOTAN_MALLOC_FN
*/
#if BOTAN_COMPILER_HAS_ATTRIBUTE(malloc)
  #define BOTAN_MALLOC_FN BOTAN_COMPILER_ATTRIBUTE(malloc)
#elif defined(_MSC_VER)
  #define BOTAN_MALLOC_FN __declspec(restrict)
#else
  #define BOTAN_MALLOC_FN
#endif

/*
* Define BOTAN_EARLY_INIT
*/
#if BOTAN_COMPILER_HAS_ATTRIBUTE(init_priority)
  #define BOTAN_EARLY_INIT(prio) BOTAN_COMPILER_ATTRIBUTE(init_priority(prio))
#else
  #define BOTAN_EARLY_INIT(prio) /**/
#endif

/*
* Define BOTAN_DEPRECATED
*/
#if !defined(BOTAN_NO_DEPRECATED_WARNINGS) && !defined(BOTAN_AMALGAMATION_H_)

  #define BOTAN_DEPRECATED(msg) [[deprecated(msg)]]

  #if !defined(BOTAN_IS_BEING_BUILT)
    #if defined(__clang__)
      #define BOTAN_DEPRECATED_HEADER(hdr) _Pragma("message \"this header is deprecated\"")
      #define BOTAN_FUTURE_INTERNAL_HEADER(hdr) _Pragma("message \"this header will be made internal in the future\"")
    #elif defined(_MSC_VER)
      #define BOTAN_DEPRECATED_HEADER(hdr) __pragma(message("this header is deprecated"))
      #define BOTAN_FUTURE_INTERNAL_HEADER(hdr) __pragma(message("this header will be made internal in the future"))
    #elif defined(__GNUC__)
      #define BOTAN_DEPRECATED_HEADER(hdr) _Pragma("GCC warning \"this header is deprecated\"")
      #define BOTAN_FUTURE_INTERNAL_HEADER(hdr) _Pragma("GCC warning \"this header will be made internal in the future\"")
    #endif
  #endif

#endif

#if !defined(BOTAN_DEPRECATED)
  #define BOTAN_DEPRECATED(msg)
#endif

#if !defined(BOTAN_DEPRECATED_HEADER)
  #define BOTAN_DEPRECATED_HEADER(hdr)
#endif

#if !defined(BOTAN_FUTURE_INTERNAL_HEADER)
  #define BOTAN_FUTURE_INTERNAL_HEADER(hdr)
#endif

/*
* Define BOTAN_FORCE_INLINE
*/
#if !defined(BOTAN_FORCE_INLINE)

  #if BOTAN_COMPILER_HAS_ATTRIBUTE(always_inline)
    #define BOTAN_FORCE_INLINE inline BOTAN_COMPILER_ATTRIBUTE(always_inline)

  #elif defined (_MSC_VER)
    #define BOTAN_FORCE_INLINE __forceinline

  #else
    #define BOTAN_FORCE_INLINE inline
  #endif

#endif

/*
* Define BOTAN_PARALLEL_SIMD_FOR
*/
#if !defined(BOTAN_PARALLEL_SIMD_FOR)

#if defined(BOTAN_BUILD_COMPILER_IS_GCC)
  #define BOTAN_PARALLEL_SIMD_FOR _Pragma("GCC ivdep") for
#else
  #define BOTAN_PARALLEL_SIMD_FOR for
#endif

#endif

#if defined(BOTAN_BUILD_COMPILER_IS_GCC)
  #define BOTAN_DIAGNOSTIC_PUSH                           _Pragma("GCC diagnostic push")
  #define BOTAN_DIAGNOSTIC_IGNORE_DEPRECATED_DECLARATIONS _Pragma("GCC diagnostic ignored \"-Wdeprecated-declarations\"")
  #define BOTAN_DIAGNOSTIC_IGNORE_INHERITED_VIA_DOMINANCE
  #define BOTAN_DIAGNOSTIC_POP                            _Pragma("GCC diagnostic pop")
#elif defined(BOTAN_BUILD_COMPILER_IS_CLANG)
  #define BOTAN_DIAGNOSTIC_PUSH                           _Pragma("clang diagnostic push")
  #define BOTAN_DIAGNOSTIC_IGNORE_DEPRECATED_DECLARATIONS _Pragma("clang diagnostic ignored \"-Wdeprecated-declarations\"")
  #define BOTAN_DIAGNOSTIC_IGNORE_INHERITED_VIA_DOMINANCE
  #define BOTAN_DIAGNOSTIC_POP                            _Pragma("clang diagnostic pop")
#elif defined(BOTAN_BUILD_COMPILER_IS_MSVC)
  #define BOTAN_DIAGNOSTIC_PUSH                           __pragma(warning(push))
  #define BOTAN_DIAGNOSTIC_IGNORE_DEPRECATED_DECLARATIONS __pragma(warning(disable : 4996))
  #define BOTAN_DIAGNOSTIC_IGNORE_INHERITED_VIA_DOMINANCE __pragma(warning(disable : 4250))
  #define BOTAN_DIAGNOSTIC_POP                            __pragma(warning(pop))
#else
  #define BOTAN_DIAGNOSTIC_PUSH
  #define BOTAN_DIAGNOSTIC_IGNORE_DEPRECATED_DECLARATIONS
  #define BOTAN_DIAGNOSTIC_IGNORE_INHERITED_VIA_DOMINANCE
  #define BOTAN_DIAGNOSTIC_POP
#endif

#endif<|MERGE_RESOLUTION|>--- conflicted
+++ resolved
@@ -8,20 +8,8 @@
 #ifndef BOTAN_UTIL_COMPILER_FLAGS_H_
 #define BOTAN_UTIL_COMPILER_FLAGS_H_
 
-<<<<<<< HEAD
-=======
 #include <botan/build.h>
 
-/* Should we use GCC-style inline assembler? */
-#if defined(BOTAN_BUILD_COMPILER_IS_GCC) || \
-   defined(BOTAN_BUILD_COMPILER_IS_CLANG) || \
-   defined(BOTAN_BUILD_COMPILER_IS_XLC) || \
-   defined(BOTAN_BUILD_COMPILER_IS_SUN_STUDIO)
-
-  #define BOTAN_USE_GCC_INLINE_ASM
-#endif
-
->>>>>>> ad9608f0
 /**
 * Used to annotate API exports which are public and supported.
 * These APIs will not be broken/removed unless strictly required for
